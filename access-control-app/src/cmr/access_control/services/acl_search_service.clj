--- conflicted
+++ resolved
@@ -20,7 +20,6 @@
     [cmr.common-app.services.search.query-execution :as qe]
     [cmr.common-app.services.search.query-model :as common-qm]
     [cmr.common.log :refer [info debug]]
-    [cmr.transmit.metadata-db2 :as mdb2]
     [cmr.common.util :as util]
     [cmr.transmit.echo.tokens :as tokens]
     [cmr.transmit.metadata-db2 :as mdb2]
@@ -30,9 +29,8 @@
   [_]
   (cpv/merge-params-config
     cpv/basic-params-config
-
     {:single-value #{:include-full-acl}
-     :multiple-value #{:permitted-group :identity-type :provider :collection-concept-id}}
+     :multiple-value #{:permitted-group :identity-type :provider :permitted-concept-id}}
     {:single-value #{:include-full-acl :legacy-guid}
      :multiple-value #{:permitted-group :identity-type :provider}
      :always-case-sensitive #{}
@@ -45,11 +43,7 @@
 
 (defmethod cpv/valid-parameter-options :acl
   [_]
-<<<<<<< HEAD
-  {:collection-concept-id #{}
-=======
   {:permitted-concept-id #{}
->>>>>>> 23b7ceb9
    :permitted-group cpv/string-param-options
    :provider cpv/string-param-options
    :identity-type cpv/string-param-options
@@ -168,11 +162,7 @@
 
 (defmethod cp/param-mappings :acl
   [_]
-<<<<<<< HEAD
-  {:collection-concept-id :acl-collection-concept-id
-=======
   {:permitted-concept-id :permitted-concept-id
->>>>>>> 23b7ceb9
    :permitted-group :string
    :identity-type :acl-identity-type
    :provider :string
@@ -188,28 +178,10 @@
             (when (= (:include-full-acl params) "true")
               {:result-features [:include-full-acl]}))]))
 
-<<<<<<< HEAD
-(defn- create-access-value-condition
-  [min-value max-value]
-  (if min-value
-    (common-qm/numeric-range-intersection-condition
-      :access-value.min-value
-      :access-value.max-value
-      min-value
-      max-value)
-    (common-qm/boolean-condition :access-value.include-undefined-value true)))
-
-(defmethod cp/parameter->condition :acl-collection-concept-id
- [context concept-type param value options]
- (let [collection (mdb2/get-latest-concept context value)
-       access-value (:access-value (:extra-fields collection))]
-   (common-qm/nested-condition :access-value (create-access-value-condition access-value access-value))))
-=======
 (defmethod cp/parameter->condition :permitted-concept-id
  [context concept-type param value options]
  (let [concept (mdb2/get-latest-concept context value)]
    (pcs/get-permitted-concept-id-conditions context concept)))
->>>>>>> 23b7ceb9
 
 (defmethod cp/parameter->condition :acl-identity-type
  [context concept-type param value options]
