--- conflicted
+++ resolved
@@ -12,11 +12,8 @@
             [cmr.common-app.services.search.params :as cp]
             [cmr.common-app.services.search.parameter-validation :as cpv]
             [cmr.common-app.services.search.query-model :as common-qm]
-<<<<<<< HEAD
             [cmr.common-app.services.search.group-query-conditions :as gc]
             [cheshire.core :as json]
-=======
->>>>>>> 70b5e79c
             [clojure.edn :as edn]
             [clojure.set :as set]
             [cmr.common.concepts :as concepts]
