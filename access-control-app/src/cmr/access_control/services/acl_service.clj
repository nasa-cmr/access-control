(ns cmr.access-control.services.acl-service
  (:require
    [clojure.edn :as edn]
    [clojure.set :as set]
    [clojure.string :as str]
    [cmr.access-control.data.acl-schema :as schema]
    [cmr.access-control.data.acls :as acls]
    [cmr.access-control.services.acl-service-messages :as acl-msg]
    [cmr.access-control.services.acl-validation :as v]
<<<<<<< HEAD
=======
    [cmr.access-control.services.auth-util :as auth-util]
    [cmr.access-control.services.group-service :as groups]
>>>>>>> 4e2464be
    [cmr.access-control.services.messages :as msg]
    [cmr.acl.core :as acl]
    [cmr.common.concepts :as concepts]
    [cmr.common.date-time-parser :as dtp]
    [cmr.common.log :refer [info debug]]
    [cmr.common.mime-types :as mt]
    [cmr.common.services.errors :as errors]
    [cmr.common.util :as util]
    [cmr.transmit.echo.tokens :as tokens]
    [cmr.transmit.metadata-db :as mdb1]
    [cmr.transmit.metadata-db2 :as mdb]
    [cmr.umm.acl-matchers :as acl-matchers]))

(def acl-provider-id
  "The provider ID for all ACLs. Since ACLs are not owned by individual
  providers, they fall under the CMR system provider ID."
  "CMR")

(defn- context->user-id
  "Returns user id of the token in the context. Throws an error if no token is provided"
  [context]
  (if-let [token (:token context)]
    (tokens/get-user-id context (:token context))
    (errors/throw-service-error :unauthorized msg/token-required)))

(defn fetch-acl-concept
  "Fetches the latest version of ACL concept by concept id. Handles unknown concept ids by
  throwing a service error."
  [context concept-id]
  (let [{:keys [concept-type provider-id]} (concepts/parse-concept-id concept-id)]
    (when (not= :acl concept-type)
      (errors/throw-service-error :bad-request (acl-msg/bad-acl-concept-id concept-id))))

  (if-let [concept (mdb/get-latest-concept context concept-id false)]
    (if (:deleted concept)
      (errors/throw-service-error :not-found (acl-msg/acl-deleted concept-id))
      concept)
    (errors/throw-service-error :not-found (acl-msg/acl-does-not-exist concept-id))))


(defn acl-identity
  "Returns a string value representing the ACL's identity field."
  [acl]
  (str/lower-case
    (let [{:keys [system-identity provider-identity single-instance-identity catalog-item-identity]} acl]
      (cond
        system-identity          (str "system:" (:target system-identity))
        single-instance-identity (format "single-instance:%s:%s"
                                         (:target-id single-instance-identity)
                                         (:target single-instance-identity))
        provider-identity        (format "provider:%s:%s"
                                         (:provider-id provider-identity)
                                         (:target provider-identity))
        catalog-item-identity    (format "catalog-item:%s:%s"
                                         (:provider-id catalog-item-identity)
                                         (:name catalog-item-identity))
        :else                    (errors/throw-service-error
                                   :bad-request "malformed ACL")))))

<<<<<<< HEAD
(defn- fetch-acl-concept
  "Fetches the latest version of ACL concept by concept id. Handles unknown concept ids by
  throwing a service error."
  [context concept-id]
  (let [{:keys [concept-type provider-id]} (concepts/parse-concept-id concept-id)]
    (when (not= :acl concept-type)
      (errors/throw-service-error :bad-request (acl-msg/bad-acl-concept-id concept-id))))

  (if-let [concept (mdb/get-latest-concept context concept-id false)]
    (if (:deleted concept)
      (errors/throw-service-error :not-found (acl-msg/acl-deleted concept-id))
      concept)
    (errors/throw-service-error :not-found (acl-msg/acl-does-not-exist concept-id))))

(defn get-sids
  "Returns a seq of sids for the given username string or user type keyword
   for use in checking permissions against acls."
  [context username-or-type]
  (cond
    (contains? #{:guest :registered} username-or-type) [username-or-type]
    (string? username-or-type) (concat [:registered]
                                       (->> ((resolve 'cmr.access-control.services.group-service/search-for-groups) context {:member username-or-type})
                                            :results
                                            :items
                                            (map :concept_id)))))

=======
>>>>>>> 4e2464be
(defn- acl->base-concept
  "Returns a basic concept map for the given request context and ACL map."
  [context acl]
  {:concept-type :acl
   :metadata (pr-str acl)
   :format mt/edn
   :provider-id acl-provider-id
   :user-id (when-let [token (:token context)]
              (tokens/get-user-id context token))
   ;; ACL-specific fields
   :extra-fields {:acl-identity (acl-identity acl)
                  :target-provider-id (acls/acl->provider-id acl)}})

(defn acl-log-message
  "Creates appropriate message for given action. Actions include :create, :update and :delete."
  ([context acl action]
   (acl-log-message context acl nil action))
  ([context new-acl existing-acl action]
   (let [user (if (:token context) (tokens/get-user-id context (:token context)) "guest")]
     (case action
           :create (format "User: [%s] Created ACL [%s]" user (pr-str new-acl))
           :update (format "User: [%s] Updated ACL,\n before: [%s]\n after: [%s]"
                           user (pr-str existing-acl) (pr-str new-acl))
           :delete (format "User: [%s] Deleted ACL [%s]" user (pr-str existing-acl))))))

(defn create-acl
  "Save a new ACL to Metadata DB. Returns map with concept and revision id of created acl."
  [context acl]
  (v/validate-acl-save! context acl :create)

  (let [resp (mdb/save-concept context (merge (acl->base-concept context acl)
                                            {:revision-id 1
                                             :native-id (str (java.util.UUID/randomUUID))}))]
       (info (acl-log-message context (merge acl {:concept-id (:concept-id resp)}) :create))
       resp))

(defn update-acl
  "Update the ACL with the given concept-id in Metadata DB. Returns map with concept and revision id of updated acl."
  [context concept-id acl]
  (v/validate-acl-save! context acl :update)
  ;; This fetch acl call also validates if the ACL with the concept id does not exist or is deleted
  (let [existing-concept (fetch-acl-concept context concept-id)
        existing-legacy-guid (:legacy-guid (edn/read-string (:metadata existing-concept)))
        legacy-guid (:legacy-guid acl)]
    (when-not (= existing-legacy-guid legacy-guid)
      (errors/throw-service-error
        :invalid-data (format "ACL legacy guid cannot be updated, was [%s] and now [%s]"
                              existing-legacy-guid legacy-guid)))
    (let [new-concept (merge (acl->base-concept context acl)
                           {:concept-id concept-id
                            :native-id (:native-id existing-concept)})
          resp (mdb/save-concept context new-concept)]
         (info (acl-log-message context new-concept existing-concept :update))
         resp)))

(defn delete-acl
  "Saves a tombstone for the ACL with the given concept id."
  [context concept-id]
  (let [acl-concept (fetch-acl-concept context concept-id)]
    (let [tombstone {:concept-id (:concept-id acl-concept)
                       :revision-id (inc (:revision-id acl-concept))
                       :deleted true}
          resp (mdb/save-concept context tombstone)]
         (info (acl-log-message context tombstone acl-concept :delete))
         resp)))

;; Member Functions

(defn get-acl
  "Returns the parsed metadata of the latest revision of the ACL concept by id."
  [context concept-id]
  (edn/read-string (:metadata (fetch-acl-concept context concept-id))))

(defn echo-style-temporal-identifier
  [t]
  (when t
    (-> t
        (assoc :temporal-field :acquisition)
        (update-in [:mask] keyword)
        (update-in [:start-date] dtp/try-parse-datetime)
        (update-in [:stop-date] dtp/try-parse-datetime)
        (set/rename-keys {:stop-date :end-date}))))

(defn echo-style-acl
  "Returns acl with the older ECHO-style keywords for consumption in utility functions from other parts of the CMR."
  [acl]
  (-> acl
      (set/rename-keys {:system-identity :system-object-identity
                        :provider-identity :provider-object-identity
                        :group-permissions :aces})
      (util/update-in-each [:aces] update-in [:user-type] keyword)
      (util/update-in-each [:aces] set/rename-keys {:group-id :group-guid})
      (update-in [:catalog-item-identity :collection-identifier :temporal] echo-style-temporal-identifier)
      (update-in [:catalog-item-identity :granule-identifier :temporal] echo-style-temporal-identifier)
      (update-in [:catalog-item-identity :collection-identifier :access-value]
                 #(set/rename-keys % {:include-undefined-value :include-undefined}))
      (update-in [:catalog-item-identity :granule-identifier :access-value]
                 #(set/rename-keys % {:include-undefined-value :include-undefined}))
      util/remove-empty-maps))

(defn get-all-acl-concepts
  "Returns all ACLs in metadata db."
  [context]
  (for [batch (mdb1/find-in-batches context :acl 1000 {:latest true})
        acl-concept batch]
    acl-concept))

(defn get-parsed-acl
  "Returns the ACL concept's metadata parased from EDN."
  [acl-concept]
  (edn/read-string (:metadata acl-concept)))

(defn- get-echo-style-acls
  "Returns all ACLs in metadata db, converted to \"ECHO-style\" keys for use with existing ACL functions."
  [context]
  (map echo-style-acl (map get-parsed-acl (get-all-acl-concepts context))))

(def all-permissions
  "The set of all permissions checked and returned by the functions below."
  #{:read :order :update :delete})

(defn- collect-permissions
  "Returns seq of any permissions where (grants-permission? acl permission) returns true for any acl in acls."
  [grants-permission? acls]
  (reduce (fn [granted-permissions acl]
            (if (= all-permissions granted-permissions)
              ;; terminate the reduce early, because all permissions have already been granted
              (reduced granted-permissions)
              ;; determine which permissions are granted by this specific acl
              (reduce (fn [acl-permissions permission]
                        (if (grants-permission? acl permission)
                          (conj acl-permissions permission)
                          acl-permissions))
                      ;; start with the set of permissions granted so far
                      granted-permissions
                      ;; and only reduce over permissions that have not yet been granted
                      (set/difference all-permissions granted-permissions))))
          #{}
          acls))

(defn granule-identifier-matches-granule?
  "Returns true if granule identifier portion of ACL matches granule concept."
  [gran-identifier granule]
  (let [{:keys [access-value temporal]} gran-identifier]
    (and (if access-value
           (acl-matchers/matches-access-value-filter? granule access-value)
           true)
         (if temporal
           (when-let [umm-temporal (util/lazy-get granule :temporal)]
             (acl-matchers/matches-temporal-filter? :granule umm-temporal temporal))
           true))))

(defn collection-identifier-matches-granule?
  "Returns true if the collection identifier (a field in catalog item identities in ACLs) is nil or
  it matches the granule concept."
  [collection-identifier granule]
  (if collection-identifier
    (acl-matchers/coll-matches-collection-identifier? (:parent-collection granule) collection-identifier)
    true))

(defn acl-matches-granule?
  "Returns true if the acl matches the concept indicating the concept is permitted."
  [acl granule]
  (let [{{:keys [provider-id granule-identifier collection-identifier granule-applicable]} :catalog-item-identity} acl]
    (and granule-applicable
         (= provider-id (:provider-id granule))
         (granule-identifier-matches-granule? granule-identifier granule)
         (collection-identifier-matches-granule? collection-identifier granule))))

(defn- grants-concept-permission?
  "Returns true if permission keyword is granted on concept to any sids by given acl."
  [acl permission concept sids]
  (and (acl/acl-matches-sids-and-permission? sids (name permission) acl)
       (case (:concept-type concept)
         :collection (acl-matchers/coll-applicable-acl? (:provider-id concept) concept acl)
         :granule (acl-matches-granule? acl concept))))

(defn- provider-acl?
  "Returns true if the ECHO-style acl specifically identifies the given provider id."
  [provider-id acl]
  (or
    (-> acl :provider-object-identity :provider-id (= provider-id))
    (-> acl :catalog-item-identity :provider-id (= provider-id))))

(defn- ingest-management-acl?
  "Returns true if the ACL targets a provider INGEST_MANAGEMENT_ACL."
  [acl]
  (-> acl :provider-object-identity :target (= schema/ingest-management-acl-target)))

(defn- concept-permissions-granted-by-acls
  "Returns the set of permission keywords (:read, :order, and :update) granted on concept
   to the seq of group guids by seq of acls."
  [concept sids acls]
  (let [provider-acls (filter #(provider-acl? (:provider-id concept) %) acls)
        ;; When a user has UPDATE on the provider's INGEST_MANAGEMENT_ACL target, then they have UPDATE and
        ;; DELETE permission on all of the provider's catalog items.
        ingest-management-permissions (when (some #(acl/acl-matches-sids-and-permission? sids "update" %)
                                                  (filter ingest-management-acl? provider-acls))
                                        [:update :delete])
        ;; The remaining catalog item ACLs can only grant READ or ORDER permission.
        catalog-item-acls (filter :catalog-item-identity provider-acls)
        catalog-item-permissions (for [permission [:read :order]
                                       :when (some #(grants-concept-permission? % permission concept sids)
                                                   catalog-item-acls)]
                                   permission)]
    (set
      (concat catalog-item-permissions
              ingest-management-permissions))))

(defn- add-acl-enforcement-fields
  "Adds all fields necessary for comparing concept map against ACLs."
  [context concept]
  (let [concept (acl-matchers/add-acl-enforcement-fields-to-concept concept)]
    (if-let [parent-id (:collection-concept-id concept)]
      (assoc concept :parent-collection
                     (acl-matchers/add-acl-enforcement-fields-to-concept
                       (mdb/get-latest-concept context parent-id)))
      concept)))

(defn get-catalog-item-permissions
  "Returns a map of concept ids to seqs of permissions granted on that concept for the given username."
  [context username-or-type concept-ids]
  (let [sids (auth-util/get-sids context username-or-type)
        acls (get-echo-style-acls context)]
    (into {}
          (for [concept (mdb1/get-latest-concepts context concept-ids)
                :let [concept-with-acl-fields (add-acl-enforcement-fields context concept)]]
            [(:concept-id concept)
             (concept-permissions-granted-by-acls concept-with-acl-fields sids acls)]))))

(defn system-permissions-granted-by-acls
  "Returns a set of permission keywords granted on the system target to the given sids by the given acls."
  [system-object-target sids acls]
  (let [relevant-acls (filter #(-> % :system-object-identity :target (= system-object-target))
                              acls)]
    (set
      (for [permission [:create :read :update :delete]
            :when (some #(acl/acl-matches-sids-and-permission? sids (name permission) %)
                        relevant-acls)]
        permission))))

(defn get-system-permissions
  "Returns a map of the system object type to the set of permissions granted to the given username or user type."
  [context username-or-type system-object-target]
  (let [sids (auth-util/get-sids context username-or-type)
        acls (get-echo-style-acls context)]
    (hash-map system-object-target (system-permissions-granted-by-acls system-object-target sids acls))))

(defn provider-permissions-granted-by-acls
  "Returns all permissions granted to provider target for given sids and acls."
  [provider-id target sids acls]
  (collect-permissions (fn [acl permission]
                         (and (= target (:target (:provider-object-identity acl)))
                              (acl/acl-matches-sids-and-permission? sids (name permission) acl)))
                       acls))

(defn get-provider-permissions
  "Returns a map of target object ids to permissions granted to the specified user for the specified provider id."
  [context username-or-type provider-id target]
  (let [sids (auth-util/get-sids context username-or-type)
        acls (get-echo-style-acls context)]
    (hash-map target (provider-permissions-granted-by-acls provider-id target sids acls))))<|MERGE_RESOLUTION|>--- conflicted
+++ resolved
@@ -7,11 +7,7 @@
     [cmr.access-control.data.acls :as acls]
     [cmr.access-control.services.acl-service-messages :as acl-msg]
     [cmr.access-control.services.acl-validation :as v]
-<<<<<<< HEAD
-=======
     [cmr.access-control.services.auth-util :as auth-util]
-    [cmr.access-control.services.group-service :as groups]
->>>>>>> 4e2464be
     [cmr.access-control.services.messages :as msg]
     [cmr.acl.core :as acl]
     [cmr.common.concepts :as concepts]
@@ -71,35 +67,6 @@
         :else                    (errors/throw-service-error
                                    :bad-request "malformed ACL")))))
 
-<<<<<<< HEAD
-(defn- fetch-acl-concept
-  "Fetches the latest version of ACL concept by concept id. Handles unknown concept ids by
-  throwing a service error."
-  [context concept-id]
-  (let [{:keys [concept-type provider-id]} (concepts/parse-concept-id concept-id)]
-    (when (not= :acl concept-type)
-      (errors/throw-service-error :bad-request (acl-msg/bad-acl-concept-id concept-id))))
-
-  (if-let [concept (mdb/get-latest-concept context concept-id false)]
-    (if (:deleted concept)
-      (errors/throw-service-error :not-found (acl-msg/acl-deleted concept-id))
-      concept)
-    (errors/throw-service-error :not-found (acl-msg/acl-does-not-exist concept-id))))
-
-(defn get-sids
-  "Returns a seq of sids for the given username string or user type keyword
-   for use in checking permissions against acls."
-  [context username-or-type]
-  (cond
-    (contains? #{:guest :registered} username-or-type) [username-or-type]
-    (string? username-or-type) (concat [:registered]
-                                       (->> ((resolve 'cmr.access-control.services.group-service/search-for-groups) context {:member username-or-type})
-                                            :results
-                                            :items
-                                            (map :concept_id)))))
-
-=======
->>>>>>> 4e2464be
 (defn- acl->base-concept
   "Returns a basic concept map for the given request context and ACL map."
   [context acl]
