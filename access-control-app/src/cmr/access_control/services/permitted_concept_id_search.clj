--- conflicted
+++ resolved
@@ -107,15 +107,15 @@
 (defn- create-entry-title-condition
   "Constructs query condition for searching permitted_concept_ids by entry_titles"
   [parsed-metadata]
-  (let [entry-title (:EntryTitle parsed-metadata)]
+  (if-let [entry-title (:EntryTitle parsed-metadata)]
     (gc/and
-     (common-qm/boolean-condition :collection-applicable true)
-     (common-qm/string-condition :entry-title entry-title true false))))
+      (common-qm/string-condition :entry-title entry-title true false)
+      (common-qm/boolean-condition :collection-applicable true))
+    common-qm/match-none))
 
 (defn get-permitted-concept-id-conditions
   "Returns query to search for ACLs that could permit given concept"
   [context concept]
-<<<<<<< HEAD
   (let [concept-type (:concept-type concept)
         parsed-metadata (if (= concept-type :collection)
                           (umm-spec/parse-metadata (merge {:ignore-kms-keywords true} context) concept)
@@ -125,14 +125,5 @@
       (gc/or
         (create-generic-applicable-condition concept-type)
         (create-access-value-condition parsed-metadata concept-type)
-        (create-temporal-condition parsed-metadata concept-type)))))
-=======
-  (let [parsed-metadata (umm-spec/parse-metadata (merge {:ignore-kms-keywords true} context) concept)]
-    (gc/and-conds
-     [(common-qm/string-condition :provider (:provider-id concept))
-      (gc/or-conds
-        [(create-generic-collection-applicable-condition)
-         (create-access-value-condition parsed-metadata)
-         (create-temporal-condition parsed-metadata)
-         (create-entry-title-condition parsed-metadata)])])))
->>>>>>> 98a99f8d
+        (create-temporal-condition parsed-metadata concept-type)
+        (create-entry-title-condition parsed-metadata)))))