(ns cmr.access-control.services.group-service
  "Provides functions for creating, updating, deleting, retrieving, and finding groups."
  (:require [cmr.transmit.metadata-db2 :as mdb]
            [cmr.transmit.echo.rest :as rest]
            [cmr.transmit.echo.tokens :as tokens]
            [cmr.common.concepts :as concepts]
            [cmr.common.services.errors :as errors]
            [cmr.common.mime-types :as mt]
            [cmr.common.util :as u]
            [cmr.common.log :refer (debug info warn error)]
            [cmr.common.validations.core :as v]
            [cmr.common-app.services.search :as cs]
            [cmr.common-app.services.search.params :as cp]
            [cmr.common-app.services.search.parameter-validation :as cpv]
            [cmr.common-app.services.search.query-model :as common-qm]
            [cmr.common-app.services.search.group-query-conditions :as gc]
            [cmr.transmit.urs :as urs]
            [cmr.access-control.services.group-service-messages :as msg]
            [cmr.access-control.services.auth-util :as auth]
            [clojure.edn :as edn]
            [clojure.string :as str]
    ;; Must be required to be available at runtime
            [cmr.access-control.data.group-json-results-handler]
            [cmr.access-control.data.acl-json-results-handler]
            [cmr.acl.core :as acl]
            [cheshire.core :as json]))

(defn- context->user-id
  "Returns user id of the token in the context. Throws an error if no token is provided"
  [context]
  (if-let [token (:token context)]
    (tokens/get-user-id context (:token context))
    (errors/throw-service-error :unauthorized msg/token-required-for-group-modification)))

(def SYSTEM_PROVIDER_ID
  "The provider id used when a group is a system provider."
  "CMR")

;;;;;;;;;;;;;;;;;;;;;;;;;;;;;;;;;;;;;;;;;;;;;;;;;;;;;;;;;;;;;;;;;;;;;;;;;;;;;;;;;;;;;;;;;;;;;;;;;;;;
;; Metadata DB Concept Map Manipulation

(defn- group->mdb-provider-id
  "Returns the provider id to use in metadata db for the group"
  [group]
  (get group :provider-id SYSTEM_PROVIDER_ID))

(defn- group->new-concept
  "Converts a group into a new concept that can be persisted in metadata db."
  [context group]
  {:concept-type :access-group
   :native-id (str/lower-case (:name group))
   ;; Provider id is optional in group. If it is a system level group then it's owned by the CMR.
   :provider-id (group->mdb-provider-id group)
   :metadata (pr-str group)
   :user-id (context->user-id context)
   ;; The first version of a group should always be revision id 1. We always specify a revision id
   ;; when saving groups to help avoid conflicts
   :revision-id 1
   :format mt/edn})

(defn- fetch-group-concept
  "Fetches the latest version of a group concept by concept id. Handles unknown concept ids by
  throwing a service error."
  [context concept-id]
  (let [{:keys [concept-type provider-id]} (concepts/parse-concept-id concept-id)]
    (when (not= :access-group concept-type)
      (errors/throw-service-error :bad-request (msg/bad-group-concept-id concept-id))))

  (if-let [concept (mdb/get-latest-concept context concept-id false)]
    (if (:deleted concept)
      (errors/throw-service-error :not-found (msg/group-deleted concept-id))
      concept)
    (errors/throw-service-error :not-found (msg/group-does-not-exist concept-id))))

(defn- save-updated-group-concept
  "Saves an updated group concept"
  [context existing-concept updated-group]
  (mdb/save-concept
    context
    (-> existing-concept
        (assoc :metadata (pr-str updated-group)
               :deleted false
               :user-id (context->user-id context))
        (dissoc :revision-date)
        (update :revision-id inc))))

(defn- save-deleted-group-concept
  "Saves an existing group concept as a tombstone"
  [context existing-concept]
  (mdb/save-concept
    context
    (-> existing-concept
        ;; Remove fields not allowed when creating a tombstone.
        (dissoc :metadata :format :provider-id :native-id)
        (assoc :deleted true
               :user-id (context->user-id context))
        (dissoc :revision-date :transaction-id)
        (update :revision-id inc))))

;;;;;;;;;;;;;;;;;;;;;;;;;;;;;;;;;;;;;;;;;;;;;;;;;;;;;;;;;;;;;;;;;;;;;;;;;;;;;;;;;;;;;;;;;;;;;;;;;;;;
;; Validations

(defn validate-provider-exists
  "Validates that the groups provider exists."
  [context fieldpath provider-id]
  (when (and provider-id
             (not (some #{provider-id} (map :provider-id (mdb/get-providers context)))))
    {fieldpath [(msg/provider-does-not-exist provider-id)]}))

(defn- create-group-validations
  "Service level validations when creating a group."
  [context]
  {:provider-id #(validate-provider-exists context %1 %2)})

(defn- validate-create-group
  "Validates a group create."
  [context group]
  (v/validate! (create-group-validations context) group))

(defn- update-group-validations
  "Service level validations when updating a group."
  [context]
  [(v/field-cannot-be-changed :name)
   (v/field-cannot-be-changed :provider-id)
   (v/field-cannot-be-changed :legacy-guid)])

(defn- validate-update-group
  "Validates a group update."
  [context existing-group updated-group]
  (v/validate! (update-group-validations context) (assoc updated-group :existing existing-group)))

(defn- validate-members-exist
  "Validates that the given usernames exist. Throws an exception if they do not."
  [context usernames]
  (when-let [non-existent-users (seq (remove #(urs/user-exists? context %) (distinct usernames)))]
    (errors/throw-service-error :bad-request (msg/users-do-not-exist non-existent-users))))

;;;;;;;;;;;;;;;;;;;;;;;;;;;;;;;;;;;;;;;;;;;;;;;;;;;;;;;;;;;;;;;;;;;;;;;;;;;;;;;;;;;;;;;;;;;;;;;;;;;;
;; Service level functions

(defn create-group
  "Creates the group by saving it to Metadata DB. Returns a map of the concept id and revision id of
  the created group."
  [context group]
  (validate-create-group context group)
  (auth/verify-can-create-group context group)
  ;; Check if the group already exists - lower case the name to prevent duplicates.(CMR-2466)
  (if-let [concept-id (mdb/get-concept-id context
                                          :access-group
                                          (group->mdb-provider-id group)
                                          (str/lower-case (:name group)))]

    ;; The group exists. Check if its latest revision is a tombstone
    (let [concept (mdb/get-latest-concept context concept-id)]
      (if (:deleted concept)
        ;; The group exists but was previously deleted.
        (save-updated-group-concept context concept group)

        ;; The group exists and was not deleted. Reject this.
        (errors/throw-service-error :conflict (msg/group-already-exists group concept))))

    ;; The group doesn't exist
    (mdb/save-concept context (group->new-concept context group))))

(defn get-group
  "Retrieves a group with the given concept id."
  [context concept-id]
  (let [group (edn/read-string (:metadata (fetch-group-concept context concept-id)))]
    (auth/verify-can-read-group context group)
    ;; Group response includes the number of members and not the actual members
    (-> group
        (assoc :num-members (count (:members group)))
        (dissoc :members))))

(defn delete-group
  "Deletes a group with the given concept id"
  [context concept-id]
  (let [group-concept (fetch-group-concept context concept-id)
        group (edn/read-string (:metadata group-concept))]
    (auth/verify-can-delete-group context group)
    (save-deleted-group-concept context group-concept)))

(defn update-group
  "Updates an existing group with the given concept id"
  [context concept-id updated-group]
  (let [existing-concept (fetch-group-concept context concept-id)
        existing-group (edn/read-string (:metadata existing-concept))]
    (validate-update-group context existing-group updated-group)
    (auth/verify-can-update-group context existing-group)
    ;; Avoid clobbering :members by merging the updated-group into existing-group. If updated-group
    ;; specifies :members then it will overwrite the existing value.
    (save-updated-group-concept context existing-concept (merge existing-group updated-group))))

;;;;;;;;;;;;;;;;;;;;;;;;;;;;;;;;;;;;;;;;;;;;;;;;;;;;;;;;;;;;;;;;;;;;;;;;;;;;;;;;;;;;;;;;;;;;;;;;;;;;
;; Search functions

(defmethod cpv/params-config :access-group
  [_]
  (cpv/merge-params-config
   cpv/basic-params-config
   {:single-value #{}
    :multiple-value #{:provider :name :member :legacy-guid}
    :always-case-sensitive #{}
    :disallow-pattern #{}
    :allow-or #{}}))

(defmethod cpv/valid-parameter-options :access-group
  [_]
  {:provider cpv/string-param-options
   :name cpv/string-param-options
   :legacy-guid cpv/string-param-options
   :member #{:pattern :and}})

(defn validate-group-search-params
  "Validates the parameters for a group search. Returns the parameters or throws an error if invalid."
  [context params]
  (let [[safe-params type-errors] (cpv/apply-type-validations
                                   params
                                   [(partial cpv/validate-map [:options])
                                    (partial cpv/validate-map [:options :provider])
                                    (partial cpv/validate-map [:options :name])
                                    (partial cpv/validate-map [:options :member])
                                    (partial cpv/validate-map [:options :legacy-guid])])]
    (cpv/validate-parameters
     :access-group safe-params
     cpv/common-validations
     type-errors))
  params)

(defmethod common-qm/default-sort-keys :access-group
  [_]
  [{:field :provider-id :order :asc}
   {:field :name :order :asc}])

(defmethod cp/param-mappings :access-group
  [_]
  {:provider :access-group-provider
   :name :string
   :member :string
   :legacy-guid :string})

(defmethod cp/parameter->condition :access-group-provider
  [concept-type param value options]

  (if (sequential? value)
    (gc/group-conds (cp/group-operation param options)
                    (map #(cp/parameter->condition concept-type param % options) value))
    ;; CMR indicates we should search for system groups
    (if (= (str/upper-case value) SYSTEM_PROVIDER_ID)
      (common-qm/negated-condition (common-qm/exist-condition :provider))
      (cp/string-parameter->condition concept-type param value options))))


(defn search-for-groups
  [context params]
  (let [[query-creation-time query] (u/time-execution
                                     (->> params
                                          cp/sanitize-params
                                          (validate-group-search-params :access-group)
                                          (cp/parse-parameter-query :access-group)))
        [find-concepts-time results] (u/time-execution
                                      (cs/find-concepts context :access-group query))
        total-took (+ query-creation-time find-concepts-time)]
    (info (format "Found %d access-groups in %d ms in format %s with params %s."
<<<<<<< HEAD
                  (:hits results) total-took (:result-format query) (pr-str params)))
    (-> results
        (assoc :took total-took)
        (update :results #(json/parse-string % keyword)))))
=======
                  (:hits results) total-took (common-qm/base-result-format query) (pr-str params)))
    (assoc results :took total-took)))

>>>>>>> 4b7bb00e

;;;;;;;;;;;;;;;;;;;;;;;;;;;;;;;;;;;;;;;;;;;;;;;;;;;;;;;;;;;;;;;;;;;;;;;;;;;;;;;;;;;;;;;;;;;;;;;;;;;;
;; Member functions

(defn- add-members-to-group
  "Adds the new members to the group handling duplicates."
  [group members]
  (update group
          :members
          (fn [existing-members]
            (vec (distinct (concat existing-members members))))))

(defn add-members
  "Adds members to the group identified by the concept id persisting it to Metadata DB. Returns
  the new concept id and revision id."
  [context concept-id members]
  (validate-members-exist context members)
  (let [existing-concept (fetch-group-concept context concept-id)
        existing-group (edn/read-string (:metadata existing-concept))
        updated-group (add-members-to-group existing-group members)]
    (auth/verify-can-update-group context existing-group)
    (save-updated-group-concept context existing-concept updated-group)))

(defn- remove-members-from-group
  "Removes the members from the group."
  [group members]
  (update group
          :members
          (fn [existing-members]
            (vec (remove (set members) existing-members)))))

(defn remove-members
  "Removes members from the group identified by the concept id persisting it to Metadata DB. Returns
  the new concept id and revision id."
  [context concept-id members]
  (let [existing-concept (fetch-group-concept context concept-id)
        existing-group (edn/read-string (:metadata existing-concept))
        updated-group (remove-members-from-group existing-group members)]
    (auth/verify-can-update-group context existing-group)
    (save-updated-group-concept context existing-concept updated-group)))

(defn get-members
  "Gets the members in the group."
  [context concept-id]
  (let [concept (fetch-group-concept context concept-id)
        group (edn/read-string (:metadata concept))]
    (auth/verify-can-read-group context group)
    (get group :members [])))

(defn health
  "Returns the health state of the app."
  [context]
  (let [echo-rest-health (rest/health context)
        metadata-db-health (mdb/get-metadata-db-health context)
        ok? (every? :ok? [echo-rest-health metadata-db-health])]
    {:ok? ok?
     :dependencies {:echo echo-rest-health
                    :metadata-db metadata-db-health}}))<|MERGE_RESOLUTION|>--- conflicted
+++ resolved
@@ -262,16 +262,10 @@
                                       (cs/find-concepts context :access-group query))
         total-took (+ query-creation-time find-concepts-time)]
     (info (format "Found %d access-groups in %d ms in format %s with params %s."
-<<<<<<< HEAD
-                  (:hits results) total-took (:result-format query) (pr-str params)))
+                  (:hits results) total-took (common-qm/base-result-format query) (pr-str params)))
     (-> results
         (assoc :took total-took)
         (update :results #(json/parse-string % keyword)))))
-=======
-                  (:hits results) total-took (common-qm/base-result-format query) (pr-str params)))
-    (assoc results :took total-took)))
-
->>>>>>> 4b7bb00e
 
 ;;;;;;;;;;;;;;;;;;;;;;;;;;;;;;;;;;;;;;;;;;;;;;;;;;;;;;;;;;;;;;;;;;;;;;;;;;;;;;;;;;;;;;;;;;;;;;;;;;;;
 ;; Member functions
