(ns cmr.access-control.services.group-service
  "Provides functions for creating, updating, deleting, retrieving, and finding groups."
<<<<<<< HEAD
  (:require [cmr.transmit.metadata-db2 :as mdb]
            [cmr.transmit.echo.rest :as rest]
            [cmr.transmit.echo.tokens :as tokens]
            [cmr.common.concepts :as concepts]
            [cmr.common.services.errors :as errors]
            [cmr.common.mime-types :as mt]
            [cmr.common.util :as u]
            [cmr.common.log :refer (debug info warn error)]
            [cmr.common.validations.core :as v]
            [cmr.common-app.services.search :as cs]
            [cmr.common-app.services.search.params :as cp]
            [cmr.common-app.services.search.parameter-validation :as cpv]
            [cmr.common-app.services.search.query-model :as common-qm]
            [cmr.common-app.services.search.group-query-conditions :as gc]
            [cmr.transmit.urs :as urs]
            [cmr.access-control.services.group-service-messages :as g-msg]
            [cmr.access-control.services.auth-util :as auth]
            [clojure.edn :as edn]
            [clojure.string :as str]
            ;; Must be required to be available at runtime
            [cmr.access-control.data.group-json-results-handler]
            [cmr.access-control.data.acl-json-results-handler]
            [cheshire.core :as json]
            [cmr.access-control.services.messages :as msg]
            [cmr.access-control.services.acl-service :as acl-service]))
=======
  (:require
   [cheshire.core :as json]
   [clojure.edn :as edn]
   [clojure.string :as str]
   [cmr.access-control.services.auth-util :as auth]
   [cmr.access-control.services.group-service-messages :as g-msg]
   [cmr.access-control.services.messages :as msg]
   [cmr.acl.core :as acl]
   [cmr.common-app.services.search :as cs]
   [cmr.common-app.services.search.group-query-conditions :as gc]
   [cmr.common-app.services.search.parameter-validation :as cpv]
   [cmr.common-app.services.search.params :as cp]
   [cmr.common-app.services.search.query-model :as common-qm]
   [cmr.common.concepts :as concepts]
   [cmr.common.log :refer (debug info warn error)]
   [cmr.common.mime-types :as mt]
   [cmr.common.services.errors :as errors]
   [cmr.common.util :as u]
   [cmr.common.validations.core :as v]
   [cmr.transmit.echo.rest :as rest]
   [cmr.transmit.echo.tokens :as tokens]
   [cmr.transmit.metadata-db2 :as mdb]
   [cmr.transmit.urs :as urs])
  ;; Must be required to be available at runtime
  (:require
   cmr.access-control.data.group-json-results-handler
   cmr.access-control.data.acl-json-results-handler))
>>>>>>> 4e2464be

(defn- context->user-id
  "Returns user id of the token in the context. Throws an error if no token is provided"
  [context]
  (if-let [token (:token context)]
    (tokens/get-user-id context (:token context))
    (errors/throw-service-error :unauthorized msg/token-required)))

(def SYSTEM_PROVIDER_ID
  "The provider id used when a group is a system provider."
  "CMR")

;;;;;;;;;;;;;;;;;;;;;;;;;;;;;;;;;;;;;;;;;;;;;;;;;;;;;;;;;;;;;;;;;;;;;;;;;;;;;;;;;;;;;;;;;;;;;;;;;;;;
;; Metadata DB Concept Map Manipulation

(defn- group->mdb-provider-id
  "Returns the provider id to use in metadata db for the group"
  [group]
  (get group :provider-id SYSTEM_PROVIDER_ID))

(defn- group->new-concept
  "Converts a group into a new concept that can be persisted in metadata db."
  [context group]
  {:concept-type :access-group
   :native-id (str/lower-case (:name group))
   ;; Provider id is optional in group. If it is a system level group then it's owned by the CMR.
   :provider-id (group->mdb-provider-id group)
   :metadata (pr-str group)
   :user-id (context->user-id context)
   ;; The first version of a group should always be revision id 1. We always specify a revision id
   ;; when saving groups to help avoid conflicts
   :revision-id 1
   :format mt/edn})

(defn- fetch-group-concept
  "Fetches the latest version of a group concept by concept id. Handles unknown concept ids by
  throwing a service error."
  [context concept-id]
  (let [{:keys [concept-type provider-id]} (concepts/parse-concept-id concept-id)]
    (when (not= :access-group concept-type)
      (errors/throw-service-error :bad-request (g-msg/bad-group-concept-id concept-id))))

  (if-let [concept (mdb/get-latest-concept context concept-id false)]
    (if (:deleted concept)
      (errors/throw-service-error :not-found (g-msg/group-deleted concept-id))
      concept)
    (errors/throw-service-error :not-found (g-msg/group-does-not-exist concept-id))))

(defn- save-updated-group-concept
  "Saves an updated group concept"
  [context existing-concept updated-group]
  (mdb/save-concept
    context
    (-> existing-concept
        (assoc :metadata (pr-str updated-group)
               :deleted false
               :user-id (context->user-id context))
        (dissoc :revision-date)
        (update :revision-id inc))))

(defn- save-deleted-group-concept
  "Saves an existing group concept as a tombstone"
  [context existing-concept]
  (mdb/save-concept
    context
    (-> existing-concept
        ;; Remove fields not allowed when creating a tombstone.
        (dissoc :metadata :format :provider-id :native-id)
        (assoc :deleted true
               :user-id (context->user-id context))
        (dissoc :revision-date :transaction-id)
        (update :revision-id inc))))

;;;;;;;;;;;;;;;;;;;;;;;;;;;;;;;;;;;;;;;;;;;;;;;;;;;;;;;;;;;;;;;;;;;;;;;;;;;;;;;;;;;;;;;;;;;;;;;;;;;;
;; Validations

(defn validate-provider-exists
  "Validates that the groups provider exists."
  [context fieldpath provider-id]
  (when (and provider-id
             (not (some #{provider-id} (map :provider-id (mdb/get-providers context)))))
    {fieldpath [(msg/provider-does-not-exist provider-id)]}))

(defn- create-group-validations
  "Service level validations when creating a group."
  [context]
  {:provider-id #(validate-provider-exists context %1 %2)})

(defn- validate-create-group
  "Validates a group create."
  [context group]
  (v/validate! (create-group-validations context) group))

(defn- update-group-validations
  "Service level validations when updating a group."
  [context]
  [(v/field-cannot-be-changed :name)
   (v/field-cannot-be-changed :provider-id)
   (v/field-cannot-be-changed :legacy-guid)])

(defn- validate-update-group
  "Validates a group update."
  [context existing-group updated-group]
  (v/validate! (update-group-validations context) (assoc updated-group :existing existing-group)))

(defn validate-members-exist
  "Validates that the given usernames exist. Throws an exception if they do not."
  [context usernames]
  (when-let [non-existent-users (seq (remove #(urs/user-exists? context %) (distinct usernames)))]
    (errors/throw-service-error :bad-request (msg/users-do-not-exist non-existent-users))))

;;;;;;;;;;;;;;;;;;;;;;;;;;;;;;;;;;;;;;;;;;;;;;;;;;;;;;;;;;;;;;;;;;;;;;;;;;;;;;;;;;;;;;;;;;;;;;;;;;;;
;; Service level functions

(defn create-group
  "Creates the group by saving it to Metadata DB. Returns a map of the concept id and revision id of
  the created group."
  ([context group]
   (create-group context group nil))
  ([context group {:keys [skip-acls?]}]
   (validate-create-group context group)
   (when-not skip-acls?
     (auth/verify-can-create-group context group))
   ;; Check if the group already exists - lower case the name to prevent duplicates.(CMR-2466)
   (if-let [concept-id (mdb/get-concept-id context
                                           :access-group
                                           (group->mdb-provider-id group)
                                           (str/lower-case (:name group)))]

     ;; The group exists. Check if its latest revision is a tombstone
     (let [concept (mdb/get-latest-concept context concept-id)]
       (if (:deleted concept)
         ;; The group exists but was previously deleted.
         (save-updated-group-concept context concept group)

         ;; The group exists and was not deleted. Reject this.
         (errors/throw-service-error :conflict (g-msg/group-already-exists group concept))))

     ;; The group doesn't exist
     (mdb/save-concept context (group->new-concept context group)))))

(defn group-exists?
  "Returns true if group exists."
  [context concept-id]
  (let [{:keys [concept-type provider-id]} (concepts/parse-concept-id concept-id)]
    (when (not= :access-group concept-type)
      (errors/throw-service-error :bad-request (g-msg/bad-group-concept-id concept-id))))
  (if-let [concept (mdb/get-latest-concept context concept-id false)]
    (not (:deleted concept))
    false))

(defn get-group
  "Retrieves a group with the given concept id."
  [context concept-id]
  (let [group (edn/read-string (:metadata (fetch-group-concept context concept-id)))]
    (auth/verify-can-read-group context group)
    ;; Group response includes the number of members and not the actual members
    (-> group
        (assoc :num-members (count (:members group)))
        (dissoc :members))))

(defn delete-group
  "Deletes a group with the given concept id"
  [context concept-id]
  (let [group-concept (fetch-group-concept context concept-id)
        group (edn/read-string (:metadata group-concept))]
    (auth/verify-can-delete-group context group)
    ;; find and delete any ACLs that target this group
    (doseq [acl-concept (acl-service/get-all-acl-concepts context)
            :let [parsed-acl (acl-service/get-parsed-acl acl-concept)]
            :when (= concept-id (get-in parsed-acl [:single-instance-identity :target-id]))]
      (acl-service/delete-acl context (:concept-id acl-concept)))
    (save-deleted-group-concept context group-concept)))

(defn update-group
  "Updates an existing group with the given concept id"
  [context concept-id updated-group]
  (let [existing-concept (fetch-group-concept context concept-id)
        existing-group (edn/read-string (:metadata existing-concept))]
    (validate-update-group context existing-group updated-group)
    (auth/verify-can-update-group context existing-group)
    ;; Avoid clobbering :members by merging the updated-group into existing-group. If updated-group
    ;; specifies :members then it will overwrite the existing value.
    (save-updated-group-concept context existing-concept (merge existing-group updated-group))))

;;;;;;;;;;;;;;;;;;;;;;;;;;;;;;;;;;;;;;;;;;;;;;;;;;;;;;;;;;;;;;;;;;;;;;;;;;;;;;;;;;;;;;;;;;;;;;;;;;;;
;; Search functions

(defmethod cpv/params-config :access-group
  [_]
  (cpv/merge-params-config
   cpv/basic-params-config
   {:single-value #{:include-members}
    :multiple-value #{:provider :name :member :legacy-guid :concept-id}
    :always-case-sensitive #{}
    :disallow-pattern #{}
    :allow-or #{}}))

(defmethod cpv/valid-query-level-params :access-group
  [_]
  #{:include-members})

(defmethod cpv/valid-parameter-options :access-group
  [_]
  {:provider cpv/string-param-options
   :name cpv/string-param-options
   :legacy-guid cpv/string-param-options
   :concept-id cpv/string-param-options
   :member #{:pattern :and}})

(defn validate-group-search-params
  "Validates the parameters for a group search. Returns the parameters or throws an error if invalid."
  [context params]
  (let [[safe-params type-errors] (cpv/apply-type-validations
                                   params
                                   [(partial cpv/validate-map [:options])
                                    (partial cpv/validate-map [:options :provider])
                                    (partial cpv/validate-map [:options :name])
                                    (partial cpv/validate-map [:options :member])
                                    (partial cpv/validate-map [:options :concept-id])
                                    (partial cpv/validate-map [:options :legacy-guid])])]
    (cpv/validate-parameters
     :access-group safe-params
     (concat cpv/common-validations
             [(partial cpv/validate-boolean-param :include-members)])
     type-errors))
  params)

(defmethod common-qm/default-sort-keys :access-group
  [_]
  [{:field :provider-id :order :asc}
   {:field :name :order :asc}])

(defmethod cp/param-mappings :access-group
  [_]
  {:provider :access-group-provider
   :name :string
   :member :string
   :legacy-guid :string
   :concept-id :string})

(defmethod cp/parameter->condition :access-group-provider
  [context concept-type param value options]

  (if (sequential? value)
    (gc/group-conds (cp/group-operation param options)
                    (map #(cp/parameter->condition context concept-type param % options) value))
    ;; CMR indicates we should search for system groups
    (if (= (str/upper-case value) SYSTEM_PROVIDER_ID)
      (common-qm/negated-condition (common-qm/exist-condition :provider))
      (cp/string-parameter->condition concept-type param value options))))

(defmethod cp/parse-query-level-params :access-group
  [concept-type params]
  (let [[params query-attribs] (cp/default-parse-query-level-params :access-group params)]
    [(dissoc params :include-members)
     (merge query-attribs
            (when (= (:include-members params) "true")
              {:result-features [:include-members]}))]))

(defn search-for-groups
  [context params]
  (let [[query-creation-time query] (u/time-execution
                                     (->> params
                                          cp/sanitize-params
                                          (validate-group-search-params :access-group)
                                          (cp/parse-parameter-query context :access-group)))
        [find-concepts-time results] (u/time-execution
                                      (cs/find-concepts context :access-group query))
        total-took (+ query-creation-time find-concepts-time)]
    (info (format "Found %d access-groups in %d ms in format %s with params %s."
                  (:hits results) total-took (common-qm/base-result-format query) (pr-str params)))
    (-> results
        (assoc :took total-took)
        (update :results #(json/parse-string % keyword)))))

;;;;;;;;;;;;;;;;;;;;;;;;;;;;;;;;;;;;;;;;;;;;;;;;;;;;;;;;;;;;;;;;;;;;;;;;;;;;;;;;;;;;;;;;;;;;;;;;;;;;
;; Member functions

(defn- add-members-to-group
  "Adds the new members to the group handling duplicates."
  [group members]
  (update group
          :members
          (fn [existing-members]
            (vec (distinct (concat existing-members members))))))

(defn add-members
  "Adds members to the group identified by the concept id persisting it to Metadata DB. Returns
  the new concept id and revision id."
  ([context concept-id members]
   (add-members context concept-id members nil))
  ([context concept-id members {:keys [skip-acls?]}]
   (validate-members-exist context members)
   (let [existing-concept (fetch-group-concept context concept-id)
         existing-group (edn/read-string (:metadata existing-concept))
         updated-group (add-members-to-group existing-group members)]
     (when-not skip-acls?
       (auth/verify-can-update-group context existing-group))
     (save-updated-group-concept context existing-concept updated-group))))

(defn- remove-members-from-group
  "Removes the members from the group."
  [group members]
  (update group
          :members
          (fn [existing-members]
            (vec (remove (set members) existing-members)))))

(defn remove-members
  "Removes members from the group identified by the concept id persisting it to Metadata DB. Returns
  the new concept id and revision id."
  [context concept-id members]
  (let [existing-concept (fetch-group-concept context concept-id)
        existing-group (edn/read-string (:metadata existing-concept))
        updated-group (remove-members-from-group existing-group members)]
    (auth/verify-can-update-group context existing-group)
    (save-updated-group-concept context existing-concept updated-group)))

(defn get-members
  "Gets the members in the group."
  [context concept-id]
  (let [concept (fetch-group-concept context concept-id)
        group (edn/read-string (:metadata concept))]
    (auth/verify-can-read-group context group)
    (get group :members [])))

(defn health
  "Returns the health state of the app."
  [context]
  (let [echo-rest-health (rest/health context)
        metadata-db-health (mdb/get-metadata-db-health context)
        ok? (every? :ok? [echo-rest-health metadata-db-health])]
    {:ok? ok?
     :dependencies {:echo echo-rest-health
                    :metadata-db metadata-db-health}}))<|MERGE_RESOLUTION|>--- conflicted
+++ resolved
@@ -1,40 +1,13 @@
 (ns cmr.access-control.services.group-service
   "Provides functions for creating, updating, deleting, retrieving, and finding groups."
-<<<<<<< HEAD
-  (:require [cmr.transmit.metadata-db2 :as mdb]
-            [cmr.transmit.echo.rest :as rest]
-            [cmr.transmit.echo.tokens :as tokens]
-            [cmr.common.concepts :as concepts]
-            [cmr.common.services.errors :as errors]
-            [cmr.common.mime-types :as mt]
-            [cmr.common.util :as u]
-            [cmr.common.log :refer (debug info warn error)]
-            [cmr.common.validations.core :as v]
-            [cmr.common-app.services.search :as cs]
-            [cmr.common-app.services.search.params :as cp]
-            [cmr.common-app.services.search.parameter-validation :as cpv]
-            [cmr.common-app.services.search.query-model :as common-qm]
-            [cmr.common-app.services.search.group-query-conditions :as gc]
-            [cmr.transmit.urs :as urs]
-            [cmr.access-control.services.group-service-messages :as g-msg]
-            [cmr.access-control.services.auth-util :as auth]
-            [clojure.edn :as edn]
-            [clojure.string :as str]
-            ;; Must be required to be available at runtime
-            [cmr.access-control.data.group-json-results-handler]
-            [cmr.access-control.data.acl-json-results-handler]
-            [cheshire.core :as json]
-            [cmr.access-control.services.messages :as msg]
-            [cmr.access-control.services.acl-service :as acl-service]))
-=======
   (:require
    [cheshire.core :as json]
    [clojure.edn :as edn]
    [clojure.string :as str]
+   [cmr.access-control.services.acl-service :as acl-service]
    [cmr.access-control.services.auth-util :as auth]
    [cmr.access-control.services.group-service-messages :as g-msg]
    [cmr.access-control.services.messages :as msg]
-   [cmr.acl.core :as acl]
    [cmr.common-app.services.search :as cs]
    [cmr.common-app.services.search.group-query-conditions :as gc]
    [cmr.common-app.services.search.parameter-validation :as cpv]
@@ -54,7 +27,6 @@
   (:require
    cmr.access-control.data.group-json-results-handler
    cmr.access-control.data.acl-json-results-handler))
->>>>>>> 4e2464be
 
 (defn- context->user-id
   "Returns user id of the token in the context. Throws an error if no token is provided"
