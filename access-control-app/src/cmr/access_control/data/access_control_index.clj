(ns cmr.access-control.data.access-control-index
  "Performs search and indexing of access control data."
  (:require [cmr.elastic-utils.index-util :as m :refer [defmapping]]
            [cmr.common-app.services.search.elastic-search-index :as esi]
            [cmr.common-app.services.search.query-to-elastic :as q2e]
            [cmr.common.lifecycle :as l]
            [cmr.common.services.errors :as errors]
            [cmr.transmit.metadata-db2 :as mdb]
            [clojure.string :as str]
            [clojure.edn :as edn]))

(defmulti index-concept
  "Indexes the concept map in elastic search."
  (fn [context concept-map]
    (:concept-type concept-map)))

(defmulti delete-concept
  "Deletes the concept map in elastic search."
  (fn [context concept-map]
    (:concept-type concept-map)))

(defn- safe-lowercase
  [v]
  (when v (str/lower-case v)))

;;;;;;;;;;;;;;;;;;;;;;;;;;;;;;;;;;;;;;;;;;;;;;;;;;;;;;;;;;;;;;;;;;;;;;;;;;;;;;;;;;;;;;;;;;;;;;;;;;;;
;; Groups

(def ^:private group-index-name
  "The name of the index in elastic search."
  "groups")

(def ^:private group-type-name
  "The name of the mapping type within the cubby elasticsearch index."
  "access-group")

(defmapping ^:private group-mappings group-type-name
  "Defines the field mappings and type options for indexing groups in elasticsearch."
  {:concept-id (m/stored m/string-field-mapping)
   :revision-id (m/stored m/int-field-mapping)

   :name (m/stored m/string-field-mapping)
   :name.lowercase m/string-field-mapping

   :provider-id (m/stored m/string-field-mapping)
   :provider-id.lowercase m/string-field-mapping

   :description (m/not-indexed (m/stored m/string-field-mapping))

   :legacy-guid (m/stored m/string-field-mapping)
   :legacy-guid.lowercase m/string-field-mapping

   ;; Member search is always case insensitive
   :members.lowercase m/string-field-mapping
   ;; Member count is returned in the group response. The list of members is returned separately so
   ;; we don't store the members in the elastic index. If members end up being stored at some point
   ;; we can get rid of this field.
   :member-count (m/stored (m/not-indexed m/int-field-mapping))})

(def ^:private group-index-settings
  "Defines the elasticsearch index settings."
  {:number_of_shards 3,
   :number_of_replicas 1,
   :refresh_interval "1s"})

(defn- group-concept-map->elastic-doc
  "Converts a concept map containing an access group into the elasticsearch document to index."
  [concept-map]
  (let [group (edn/read-string (:metadata concept-map))]
    (-> group
        (merge (select-keys concept-map [:concept-id :revision-id]))
        (assoc :name.lowercase (safe-lowercase (:name group))
               :provider-id.lowercase (safe-lowercase (:provider-id group))
               :members.lowercase (map str/lower-case (:members group))
               :legacy-guid.lowercase (safe-lowercase (:legacy-guid group))
               :member-count (count (:members group)))
        (dissoc :members))))

(defmethod index-concept :access-group
  [context concept-map]
  (let [elastic-doc (group-concept-map->elastic-doc concept-map)
        {:keys [concept-id revision-id]} concept-map
        elastic-store (esi/context->search-index context)]
    (m/save-elastic-doc
      elastic-store group-index-name group-type-name concept-id elastic-doc revision-id
      {:ignore-conflict? true})))

(defmethod delete-concept :access-group
  [context concept-map]
  (let [id (:concept-id concept-map)]
    (m/delete-by-id (esi/context->search-index context)
                    group-index-name
                    group-type-name
                    id)))

(defn delete-provider-groups
  "Unindexes all access groups owned by provider-id."
  [context provider-id]
  (m/delete-by-query (esi/context->search-index context)
                     group-index-name
                     group-type-name
                     ;; only :provider-id.lowercase is indexed, so to find the access group by
                     ;; provider-id we need to compare the lowercased version
                     {:term {:provider-id.lowercase (.toLowerCase provider-id)}}))

(defmethod q2e/concept-type->field-mappings :access-group
  [_]
  {:provider :provider-id})

(defmethod q2e/field->lowercase-field-mappings :access-group
  [_]
  {:provider "provider-id.lowercase"
   :member "members.lowercase"})

(defmethod esi/concept-type->index-info :access-group
  [context _ _]
  {:index-name group-index-name
   :type-name group-type-name})

;;;;;;;;;;;;;;;;;;;;;;;;;;;;;;;;;;;;;;;;;;;;;;;;;;;;;;;;;;;;;;;;;;;;;;;;;;;;;;;;;;;;;;;;;;;;;;;;;;;;
;; ACLs

(def ^:private acl-index-name
  "The name of the index in elastic search."
  "acls")

(def ^:private acl-type-name
  "The name of the mapping type within the cubby elasticsearch index."
  "acl")

(defmapping ^:private acl-mappings acl-type-name
  "Defines the field mappings and type options for indexing acls in elasticsearch."
  {:concept-id (m/stored m/string-field-mapping)
   :revision-id (m/stored m/int-field-mapping)

   :permitted-group (m/stored m/string-field-mapping)
   :permitted-group.lowercase m/string-field-mapping

<<<<<<< HEAD
   ;; target-provider-id indexes the provider id of the provider-identity field of an acl, if present
   :target-provider-id (m/stored m/string-field-mapping)
   :target-provider-id.lowercase m/string-field-mapping

=======
   :provider-id (m/stored m/string-field-mapping)
   :provider-id.lowercase m/string-field-mapping
>>>>>>> 3cc16c59
   ;; The name of the ACL for returning in the references response.
   ;; This will be the catalog item identity name or a string containing
   ;; "<identity type> - <target>". For example "System - PROVIDER"
   :display-name (m/stored m/string-field-mapping)
   :identity-type (m/stored m/string-field-mapping)})

(def ^:private acl-index-settings
  "Defines the elasticsearch index settings."
  {:number_of_shards 3,
   :number_of_replicas 1,
   :refresh_interval "1s"})

(defn acl->display-name
  "Returns the display name to index with the ACL. This will be the catalog item identity name or a
  string containing \"<identity type> - <target>\". For example \"System - PROVIDER\""
  [acl]
  (let [{:keys [system-identity provider-identity single-instance-identity catalog-item-identity]} acl]
    (cond
      system-identity          (str "System - " (:target system-identity))
      ;; We index the display name for a single instance identity using "Group" because they're only for
      ;; groups currently. We use the group concept id here instead of the name. We could support
      ;; indexing the group name with the ACL but then if the group name changes we'd have to
      ;; locate and reindex the related acls. We'll do it this way for now and file a new issue
      ;; if this feature is desired.
      single-instance-identity (str "Group - " (:target-id single-instance-identity))
      provider-identity        (format "Provider - %s - %s"
                                       (:provider-id provider-identity)
                                       (:target provider-identity))
      catalog-item-identity    (:name catalog-item-identity)
      :else                    (errors/internal-error!
                                 (str "ACL was missing identity " (pr-str acl))))))

(defn acl->identity-type
  "Returns the identity type to index with the ACL."
  [acl]
  (cond
    (:system-identity acl)          "System"
    (:single-instance-identity acl) "Group"
    (:provider-identity acl)        "Provider"
    (:catalog-item-identity acl)    "Catalog Item"
    :else                    (errors/internal-error!
                               (str "ACL was missing identity " (pr-str acl)))))

(defn acl->permitted-groups
  "Returns the permitted groups of the ACL, which is a list of group ids or user types referenced
  in the group permissions of the ACL."
  [acl]
  (map #(or (:user-type %) (:group-id %)) (:group-permissions acl)))

(defn acl->provider-id
  "Returns the provider-ids of the ACL."
  [acl]
  (or (:provider-id (:catalog-item-identity acl))
      (:provider-id (:provider-identity acl))))

(defn- acl-concept-map->elastic-doc
  "Converts a concept map containing an acl into the elasticsearch document to index."
  [concept-map]
  (let [acl (edn/read-string (:metadata concept-map))
        permitted-groups (acl->permitted-groups acl)
        provider-id (acl->provider-id acl)]
    (assoc (select-keys concept-map [:concept-id :revision-id])
           :display-name (acl->display-name acl)
           :identity-type (acl->identity-type acl)
           :permitted-group permitted-groups
           :permitted-group.lowercase (map str/lower-case permitted-groups)
<<<<<<< HEAD
           :target-provider-id provider-id
           :target-provider-id.lowercase (when provider-id (str/lower-case provider-id)))))
=======
           :provider-id provider-id
           :provider-id.lowercase (safe-lowercase provider-id))))
>>>>>>> 3cc16c59

(defmethod index-concept :acl
  [context concept-map]
  (let [elastic-doc (acl-concept-map->elastic-doc concept-map)
        {:keys [concept-id revision-id]} concept-map
        elastic-store (esi/context->search-index context)]
    (m/save-elastic-doc
      elastic-store acl-index-name acl-type-name concept-id elastic-doc revision-id
      {:ignore-conflict? true})))

(defmethod delete-concept :acl
  [context concept-map]
  (let [id (:concept-id concept-map)]
    (m/delete-by-id (esi/context->search-index context)
                    acl-index-name
                    acl-type-name
                    id)))

(defmethod esi/concept-type->index-info :acl
  [context _ _]
  {:index-name acl-index-name
   :type-name acl-type-name})

(defmethod q2e/concept-type->field-mappings :acl
  [_]
<<<<<<< HEAD
  {:provider :target-provider-id})

(defmethod q2e/field->lowercase-field-mappings :acl
  [_]
  {:provider "target-provider-id.lowercase"})

(defn delete-provider-acls
  "Removes all ACLs granting permissions to the specified provider ID from the index."
  [context provider-id]
  (m/delete-by-query (esi/context->search-index context)
                     acl-index-name
                     acl-type-name
                     {:term {:target-provider-id.lowercase (str/lower-case provider-id)}}))
=======
  {:provider :provider-id})

(defmethod q2e/field->lowercase-field-mappings :acl
  [_]
  {:provider "provider-id.lowercase"})
>>>>>>> 3cc16c59

;;;;;;;;;;;;;;;;;;;;;;;;;;;;;;;;;;;;;;;;;;;;;;;;;;;;;;;;;;;;;;;;;;;;;;;;;;;;;;;;;;;;;;;;;;;;;;;;;;;;
;; Common public functions

(defn create-index-or-update-mappings
  "Creates the index needed in Elasticsearch for data storage"
  [elastic-store]
  (m/create-index-or-update-mappings
    group-index-name group-index-settings group-type-name group-mappings elastic-store)
  (m/create-index-or-update-mappings
    acl-index-name acl-index-settings acl-type-name acl-mappings elastic-store))

(defn reset
  "Deletes all data from the index"
  [elastic-store]
  (m/reset group-index-name group-index-settings group-type-name group-mappings elastic-store)
  (m/reset acl-index-name acl-index-settings acl-type-name acl-mappings elastic-store))<|MERGE_RESOLUTION|>--- conflicted
+++ resolved
@@ -136,15 +136,10 @@
    :permitted-group (m/stored m/string-field-mapping)
    :permitted-group.lowercase m/string-field-mapping
 
-<<<<<<< HEAD
    ;; target-provider-id indexes the provider id of the provider-identity field of an acl, if present
    :target-provider-id (m/stored m/string-field-mapping)
    :target-provider-id.lowercase m/string-field-mapping
 
-=======
-   :provider-id (m/stored m/string-field-mapping)
-   :provider-id.lowercase m/string-field-mapping
->>>>>>> 3cc16c59
    ;; The name of the ACL for returning in the references response.
    ;; This will be the catalog item identity name or a string containing
    ;; "<identity type> - <target>". For example "System - PROVIDER"
@@ -211,13 +206,8 @@
            :identity-type (acl->identity-type acl)
            :permitted-group permitted-groups
            :permitted-group.lowercase (map str/lower-case permitted-groups)
-<<<<<<< HEAD
            :target-provider-id provider-id
-           :target-provider-id.lowercase (when provider-id (str/lower-case provider-id)))))
-=======
-           :provider-id provider-id
-           :provider-id.lowercase (safe-lowercase provider-id))))
->>>>>>> 3cc16c59
+           :target-provider-id.lowercase (safe-lowercase provider-id))))
 
 (defmethod index-concept :acl
   [context concept-map]
@@ -243,7 +233,6 @@
 
 (defmethod q2e/concept-type->field-mappings :acl
   [_]
-<<<<<<< HEAD
   {:provider :target-provider-id})
 
 (defmethod q2e/field->lowercase-field-mappings :acl
@@ -257,13 +246,6 @@
                      acl-index-name
                      acl-type-name
                      {:term {:target-provider-id.lowercase (str/lower-case provider-id)}}))
-=======
-  {:provider :provider-id})
-
-(defmethod q2e/field->lowercase-field-mappings :acl
-  [_]
-  {:provider "provider-id.lowercase"})
->>>>>>> 3cc16c59
 
 ;;;;;;;;;;;;;;;;;;;;;;;;;;;;;;;;;;;;;;;;;;;;;;;;;;;;;;;;;;;;;;;;;;;;;;;;;;;;;;;;;;;;;;;;;;;;;;;;;;;;
 ;; Common public functions
