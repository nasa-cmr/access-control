(ns cmr.access-control.data.access-control-index
  "Performs search and indexing of access control data."
  (:require
   [clojure.edn :as edn]
   [clojure.string :as str]
   [cmr.access-control.data.acls :as acls]
   [cmr.common-app.services.search.elastic-search-index :as esi]
   [cmr.common-app.services.search.query-to-elastic :as q2e]
<<<<<<< HEAD
   [cmr.common.concepts :as cs]
   [cmr.common.log :refer [info debug]]
=======
   [cmr.common.log :refer [info debug error]]
>>>>>>> 873d92f9
   [cmr.common.services.errors :as errors]
   [cmr.common.util :as util :refer [defn-timed]]
   [cmr.elastic-utils.index-util :as m :refer [defmapping defnestedmapping]]
   [cmr.transmit.metadata-db :as mdb-legacy]))

;;;;;;;;;;;;;;;;;;;;;;;;;;;;;;;;;;;;;;;;;;;;;;;;;;;;;;;;;;;;;;;;;;;;;;;;;;;;;;;;;;;;;;;;;;;;;;;;;;;;
;; Groups

(def group-index-name
  "The name of the index in elastic search."
  "groups")

(def group-type-name
  "The name of the mapping type within the cubby elasticsearch index."
  "access-group")

(defmapping ^:private group-mappings group-type-name
  "Defines the field mappings and type options for indexing groups in elasticsearch."
  {:concept-id (m/stored m/string-field-mapping)
   :revision-id (m/stored m/int-field-mapping)

   :name (m/stored m/string-field-mapping)
   :name.lowercase m/string-field-mapping

   :provider-id (m/stored m/string-field-mapping)
   :provider-id.lowercase m/string-field-mapping

   :description (m/not-indexed (m/stored m/string-field-mapping))

   :legacy-guid (m/stored m/string-field-mapping)
   :legacy-guid.lowercase m/string-field-mapping

   :members (m/stored m/string-field-mapping)
   :members.lowercase m/string-field-mapping

   ;; Member count is returned in the group response. The list of members is returned separately so
   ;; we don't store the members in the elastic index. If members end up being stored at some point
   ;; we can get rid of this field.
   :member-count (m/stored (m/not-indexed m/int-field-mapping))})

(def ^:private group-index-settings
  "Defines the elasticsearch index settings."
  {:number_of_shards 3,
   :number_of_replicas 1,
   :refresh_interval "1s"})

(defn group-concept-map->elastic-doc
  "Converts a concept map containing an access group into the elasticsearch document to index."
  [concept-map]
  (try
    (let [group (edn/read-string (:metadata concept-map))
          {:keys [name provider-id members legacy-guid]} group]

      (-> group
          (merge (select-keys concept-map [:concept-id :revision-id]))
          (assoc :name.lowercase (util/safe-lowercase name)
                 :provider-id.lowercase (util/safe-lowercase provider-id)
                 :members (:members group)
                 :members.lowercase (map str/lower-case members)
                 :legacy-guid.lowercase (util/safe-lowercase legacy-guid)
                 :member-count (count members))))
    (catch Exception e
      (error e (str "Failure to create elastic-doc from " (pr-str concept-map)))
      (throw e))))

(defn index-group
  "Indexes an access control group."
  [context concept-map]
  (info "Indexing group concept:" (pr-str concept-map))
  (let [elastic-doc (group-concept-map->elastic-doc concept-map)
        {:keys [concept-id revision-id]} concept-map
        elastic-store (esi/context->search-index context)]
    (m/save-elastic-doc
      elastic-store group-index-name group-type-name concept-id elastic-doc revision-id
      {:ignore-conflict? true
       ;; This option makes indexing synchronous by forcing a refresh of the index before returning.
       :refresh? true})))

(defn unindex-group
  "Removes group from index by concept ID."
  [context concept-id]
  (info "Unindexing group concept:" concept-id)
  (m/delete-by-id (esi/context->search-index context)
                  group-index-name
                  group-type-name
                  concept-id
                  {:refresh? true}))

(defn-timed reindex-groups
  "Fetches and indexes all groups"
  [context]
  (info "Reindexing all groups")
  (doseq [group-batch (mdb-legacy/find-in-batches context :access-group 100 {:latest true})
          group group-batch]
    (if (:deleted group)
      (unindex-group context (:concept-id group))
      (index-group context group)))
  (info "Reindexing all groups complete"))

(defn unindex-groups-by-provider
  "Unindexes all access groups owned by provider-id."
  [context provider-id]
  (info "Unindexing all groups for" provider-id)
  (m/delete-by-query (esi/context->search-index context)
                     group-index-name
                     group-type-name
                     ;; only :provider-id.lowercase is indexed, so to find the access group by
                     ;; provider-id we need to compare the lowercased version
                     {:term {:provider-id.lowercase (.toLowerCase provider-id)}}))

(defmethod q2e/concept-type->field-mappings :access-group
  [_]
  {:provider :provider-id})

(defmethod q2e/field->lowercase-field-mappings :access-group
  [_]
  {:provider "provider-id.lowercase"
   :member "members.lowercase"})

(defmethod esi/concept-type->index-info :access-group
  [context _ _]
  {:index-name group-index-name
   :type-name group-type-name})

;;;;;;;;;;;;;;;;;;;;;;;;;;;;;;;;;;;;;;;;;;;;;;;;;;;;;;;;;;;;;;;;;;;;;;;;;;;;;;;;;;;;;;;;;;;;;;;;;;;;
;; ACLs

(def ^:private acl-index-name
  "The name of the index in elastic search."
  "acls")

(def ^:private acl-type-name
  "The name of the mapping type within the cubby elasticsearch index."
  "acl")

(defnestedmapping group-permission-field-mapping
  "Defines mappings for group permission."
  {:permitted-group m/string-field-mapping
   :permitted-group.lowercase m/string-field-mapping
   :permission m/string-field-mapping
   :permission.lowercase m/string-field-mapping})

(defmapping ^:private acl-mappings acl-type-name
  "Defines the field mappings and type options for indexing acls in elasticsearch."
  {:concept-id (m/stored m/string-field-mapping)
   :revision-id (m/stored m/int-field-mapping)

   :permitted-group (m/stored m/string-field-mapping)
   :permitted-group.lowercase m/string-field-mapping

   :group-permission group-permission-field-mapping

   :legacy-guid (m/stored m/string-field-mapping)
   :legacy-guid.lowercase m/string-field-mapping

   ;; target-provider-id indexes the provider id of the provider-identity or
   ;; catalog-item-identity field of an acl, if present
   :target-provider-id (m/stored m/string-field-mapping)
   :target-provider-id.lowercase m/string-field-mapping

   ;; The name of the ACL for returning in the references response.
   ;; This will be the catalog item identity name or a string containing
   ;; "<identity type> - <target>". For example "System - PROVIDER"
   :display-name (m/stored m/string-field-mapping)
   :identity-type (m/stored m/string-field-mapping)
   ;; Store the full ACL metadata for quick retrieval.
   :acl-gzip-b64 (m/stored (m/not-indexed m/string-field-mapping))})

(def ^:private acl-index-settings
  "Defines the elasticsearch index settings."
  {:number_of_shards 3,
   :number_of_replicas 1,
   :refresh_interval "1s"})

(defn acl->display-name
  "Returns the display name to index with the ACL. This will be the catalog item identity name or a
  string containing \"<identity type> - <target>\". For example \"System - PROVIDER\""
  [acl]
  (let [{:keys [system-identity provider-identity single-instance-identity catalog-item-identity]} acl]
    (cond
      system-identity          (str "System - " (:target system-identity))
      ;; We index the display name for a single instance identity using "Group" because they're only for
      ;; groups currently. We use the group concept id here instead of the name. We could support
      ;; indexing the group name with the ACL but then if the group name changes we'd have to
      ;; locate and reindex the related acls. We'll do it this way for now and file a new issue
      ;; if this feature is desired.
      single-instance-identity (str "Group - " (:target-id single-instance-identity))
      provider-identity        (format "Provider - %s - %s"
                                       (:provider-id provider-identity)
                                       (:target provider-identity))
      catalog-item-identity    (:name catalog-item-identity)
      :else                    (errors/internal-error!
                                 (str "ACL was missing identity " (pr-str acl))))))

(defn acl->identity-type
  "Returns the identity type to index with the ACL."
  [acl]
  (cond
    (:system-identity acl)          "System"
    (:single-instance-identity acl) "Group"
    (:provider-identity acl)        "Provider"
    (:catalog-item-identity acl)    "Catalog Item"
    :else                    (errors/internal-error!
                               (str "ACL was missing identity " (pr-str acl)))))

(defn acl->permitted-groups
  "Returns the permitted groups of the ACL, which is a list of group ids or user types referenced
  in the group permissions of the ACL."
  [acl]
  (map #(or (:user-type %) (:group-id %)) (:group-permissions acl)))

(defn- acl-group-permission->elastic-doc
  "Converts a map containing a group permission map to an elasticsearch document to index
  as a nested document field of an acl."
  [group-permission]
  (let [{:keys [group-id user-type permissions]} group-permission
        gid (or group-id user-type)]
    {:permitted-group gid
     :permitted-group.lowercase (str/lower-case gid)
     :permission permissions
     :permission.lowercase (map str/lower-case permissions)}))

(defn acl-concept-map->elastic-doc
  "Converts a concept map containing an acl into the elasticsearch document to index."
  [concept-map]
  (let [acl (edn/read-string (:metadata concept-map))
        permitted-groups (acl->permitted-groups acl)
        provider-id (acls/acl->provider-id acl)]
    (assoc (select-keys concept-map [:concept-id :revision-id])
           :display-name (acl->display-name acl)
           :identity-type (acl->identity-type acl)
           :permitted-group permitted-groups
           :permitted-group.lowercase (map str/lower-case permitted-groups)
           :group-permission (map acl-group-permission->elastic-doc (:group-permissions acl))
           :target-provider-id provider-id
           :target-provider-id.lowercase (util/safe-lowercase provider-id)
           :acl-gzip-b64 (util/string->gzip-base64 (:metadata concept-map))
           :legacy-guid (:legacy-guid acl)
           :legacy-guid.lowercase (when-let [legacy-guid (:legacy-guid acl)]
                                    (str/lower-case legacy-guid)))))

(defn index-acl
  "Indexes ACL concept map."
  [context concept-map]
  (info "Indexing ACL concept:" (pr-str concept-map))
  (let [elastic-doc (acl-concept-map->elastic-doc concept-map)
        {:keys [concept-id revision-id]} concept-map
        elastic-store (esi/context->search-index context)]
    (m/save-elastic-doc
      elastic-store acl-index-name acl-type-name concept-id elastic-doc revision-id
      {:ignore-conflict? true})))

(defn unindex-acl
  "Removes ACL from index by concept ID."
  [context concept-id]
  (m/delete-by-id (esi/context->search-index context)
                  acl-index-name
                  acl-type-name
                  concept-id))

(defmethod esi/concept-type->index-info :acl
  [context _ _]
  {:index-name acl-index-name
   :type-name acl-type-name})

(defmethod q2e/concept-type->field-mappings :acl
  [_]
  {:provider :target-provider-id})

(defmethod q2e/field->lowercase-field-mappings :acl
  [_]
  {:provider "target-provider-id.lowercase"})

(defn unindex-acls-by-provider
  "Removes all ACLs granting permissions to the specified provider ID from the index."
  [context provider-id]
  (m/delete-by-query (esi/context->search-index context)
                     acl-index-name
                     acl-type-name
                     {:term {:target-provider-id.lowercase (str/lower-case provider-id)}}))

;;;;;;;;;;;;;;;;;;;;;;;;;;;;;;;;;;;;;;;;;;;;;;;;;;;;;;;;;;;;;;;;;;;;;;;;;;;;;;;;;;;;;;;;;;;;;;;;;;;;
;; Common public functions

(defn create-index-or-update-mappings
  "Creates the index needed in Elasticsearch for data storage"
  [elastic-store]
  (m/create-index-or-update-mappings
    group-index-name group-index-settings group-type-name group-mappings elastic-store)
  (m/create-index-or-update-mappings
    acl-index-name acl-index-settings acl-type-name acl-mappings elastic-store))

(defn reset
  "Deletes all data from the index"
  [elastic-store]
  (m/reset group-index-name group-index-settings group-type-name group-mappings elastic-store)
  (m/reset acl-index-name acl-index-settings acl-type-name acl-mappings elastic-store))

;;;;;;;;;;;;;;;;;;;;;;;;;;;;;;;;;;;;;;;;;;;;;;;;;;;;;;;;;;;;;;;;;;;;;;;;;;;;;;;;;;;;;;;;;;;;;;;;;;;;
;; Support for bulk indexing

(def concept-type->index-name
  {:acl acl-index-name
   :access-group group-index-name})<|MERGE_RESOLUTION|>--- conflicted
+++ resolved
@@ -6,12 +6,8 @@
    [cmr.access-control.data.acls :as acls]
    [cmr.common-app.services.search.elastic-search-index :as esi]
    [cmr.common-app.services.search.query-to-elastic :as q2e]
-<<<<<<< HEAD
    [cmr.common.concepts :as cs]
-   [cmr.common.log :refer [info debug]]
-=======
    [cmr.common.log :refer [info debug error]]
->>>>>>> 873d92f9
    [cmr.common.services.errors :as errors]
    [cmr.common.util :as util :refer [defn-timed]]
    [cmr.elastic-utils.index-util :as m :refer [defmapping defnestedmapping]]
