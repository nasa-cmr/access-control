--- conflicted
+++ resolved
@@ -239,9 +239,6 @@
      :permission permissions
      :permission.lowercase (map str/lower-case permissions)}))
 
-<<<<<<< HEAD
-(defn acl-concept-map->elastic-doc
-=======
 (defn- access-value-elastic-doc-map
   "Returns map for access value to be merged into full elasic doc"
   [acl]
@@ -257,8 +254,7 @@
       {:collection-applicable true}
       {:collection-applicable false})))
 
-(defn- acl-concept-map->elastic-doc
->>>>>>> 6c453e6c
+(defn acl-concept-map->elastic-doc
   "Converts a concept map containing an acl into the elasticsearch document to index."
   [concept-map]
   (let [acl (edn/read-string (:metadata concept-map))
