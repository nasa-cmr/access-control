--- conflicted
+++ resolved
@@ -139,25 +139,15 @@
    :permission m/string-field-mapping
    :permission.lowercase m/string-field-mapping})
 
-(defnestedmapping access-value-field-mapping
-  "Defines mappings for access value."
-  {:min-value m/int-field-mapping
-   :max-value m/int-field-mapping
-   :include-undefined-value m/bool-field-mapping})
-
 (defmapping ^:private acl-mappings acl-type-name
   "Defines the field mappings and type options for indexing acls in elasticsearch."
   {:concept-id (m/stored m/string-field-mapping)
    :revision-id (m/stored m/int-field-mapping)
 
-<<<<<<< HEAD
-   :access-value access-value-field-mapping
-=======
    :collection-identifier m/bool-field-mapping
    :collection-access-value-min m/int-field-mapping
    :collection-access-value-max m/int-field-mapping
    :collection-access-value-include-undefined-value m/bool-field-mapping
->>>>>>> 23b7ceb9
 
    :permitted-group (m/stored m/string-field-mapping)
    :permitted-group.lowercase m/string-field-mapping
@@ -240,21 +230,6 @@
   (let [acl (edn/read-string (:metadata concept-map))
         permitted-groups (acl->permitted-groups acl)
         provider-id (acls/acl->provider-id acl)]
-<<<<<<< HEAD
-    (assoc (select-keys concept-map [:concept-id :revision-id])
-           :display-name (acl->display-name acl)
-           :identity-type (acl->identity-type acl)
-           :permitted-group permitted-groups
-           :permitted-group.lowercase (map str/lower-case permitted-groups)
-           :access-value (:access-value (:collection-identifier (:catalog-item-identity acl)))
-           :group-permission (map acl-group-permission->elastic-doc (:group-permissions acl))
-           :target-provider-id provider-id
-           :target-provider-id.lowercase (util/safe-lowercase provider-id)
-           :acl-gzip-b64 (util/string->gzip-base64 (:metadata concept-map))
-           :legacy-guid (:legacy-guid acl)
-           :legacy-guid.lowercase (when-let [legacy-guid (:legacy-guid acl)]
-                                    (str/lower-case legacy-guid)))))
-=======
     (merge
       (when-let [av (:access-value (:collection-identifier (:catalog-item-identity acl)))]
         {:collection-access-value-max (:max-value av)
@@ -278,7 +253,6 @@
              :legacy-guid (:legacy-guid acl)
              :legacy-guid.lowercase (when-let [legacy-guid (:legacy-guid acl)]
                                       (str/lower-case legacy-guid))))))
->>>>>>> 23b7ceb9
 
 (defn index-acl
   "Indexes ACL concept map."
